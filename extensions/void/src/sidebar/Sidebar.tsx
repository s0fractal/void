import React, { useState, useEffect, useRef, useCallback, FormEvent } from "react"
import { ApiConfig, sendLLMMessage } from "../common/sendLLMMessage"
import { CodeSelection, ChatMessage, MessageToSidebar } from "../shared_types"
import { awaitVSCodeResponse, getVSCodeAPI, onMessageFromVSCode } from "./getVscodeApi"

import { SidebarThreadSelector } from "./SidebarThreadSelector";
import { useThreads } from "./threadsContext";
import { SidebarChat } from "./SidebarChat";



const Sidebar = () => {
	const [isThreadSelectorOpen, setIsThreadSelectorOpen] = useState(false)
	const [requestFailed, setRequestFailed] = useState(false)
	const [requestFailedReason, setRequestFailedReason] = useState('')

	// get Api Config on mount
	useEffect(() => {
		getVSCodeAPI().postMessage({ type: 'getApiConfig' })
	}, [])

	// Receive messages from the VSCode extension
	useEffect(() => {
		const listener = (event: MessageEvent) => {
			const m = event.data as MessageToSidebar;
			onMessageFromVSCode(m)
		}
		window.addEventListener('message', listener);
		return () => { window.removeEventListener('message', listener) }
<<<<<<< HEAD
	}, [files, selection, startNewThread, currentThread])


	const formRef = useRef<HTMLFormElement | null>(null)
	const onSubmit = async (e: FormEvent<HTMLFormElement>) => {

		e.preventDefault()
		if (isLoading) return

		// Reset any error messages from previous submit
		setRequestFailed(false)
		setRequestFailedReason('')

		setIsLoading(true)
		setInstructions('');
		formRef.current?.reset(); // reset the form's text
		setSelection(null)
		setFiles([])

		// request file content from vscode and await response
		getVSCodeAPI().postMessage({ type: 'requestFiles', filepaths: files })
		const relevantFiles = await awaitVSCodeResponse('files')

		// add message to chat history
		const content = userInstructionsStr(instructions, relevantFiles.files, selection)
		// console.log('prompt:\n', content)
		const newHistoryElt: ChatMessage = { role: 'user', content, displayContent: instructions, selection, files }
		addMessageToHistory(newHistoryElt)

		// send message to LLM
		let { abort } = sendLLMMessage({
			messages: [...(currentThread?.messages ?? []).map(m => ({ role: m.role, content: m.content })), { role: 'user', content }],
			onText: (newText, fullText) => setMessageStream(fullText),
			onFinalMessage: (content) => {
				// add assistant's message to chat history, and clear selection
				const newHistoryElt: ChatMessage = { role: 'assistant', content, displayContent: content, }
				addMessageToHistory(newHistoryElt)

				// clear selection
				setMessageStream('')
				setIsLoading(false)
			},
			onError: (message) => { onStop(); setRequestFailed(true); setRequestFailedReason(message)},
			apiConfig: apiConfig
		})
		abortFnRef.current = abort

	}

	const onStop = useCallback(() => {
		// abort claude
		abortFnRef.current?.()

		// if messageStream was not empty, add it to the history
		const llmContent = messageStream || '(canceled)'
		const newHistoryElt: ChatMessage = { role: 'assistant', displayContent: messageStream, content: llmContent }
		addMessageToHistory(newHistoryElt)

		setMessageStream('')
		setIsLoading(false)

	}, [addMessageToHistory, messageStream])
=======
	}, [])
>>>>>>> 6dfab6d0


	return <>
		<div className="flex flex-col h-screen w-full">
			{isThreadSelectorOpen && (
				<div className="mb-2 max-h-[30vh] overflow-y-auto">
					<SidebarThreadSelector onClose={() => setIsThreadSelectorOpen(false)} />
				</div>
			)}

<<<<<<< HEAD
					<div className="relative">
						<div className="input">
							{/* selection */}
							{(files.length || selection?.selectionStr) && <div className="p-2 pb-0 space-y-2">
								{/* selected files */}
								<SelectedFiles files={files} setFiles={setFiles} />
								{/* selected code */}
								{!!selection?.selectionStr && (
									<BlockCode className="rounded bg-vscode-sidebar-bg" text={selection.selectionStr} toolbar={(
										<button
											onClick={clearSelection}
											className="btn btn-secondary btn-sm border border-vscode-input-border rounded"
										>
											Remove
										</button>
									)} />
								)}
							</div>}
							{/* error message */}
							{requestFailed && (
								<div className="bg-gray-800 text-red-500 text-center p-4 mb-4 rounded-md shadow-md">
									<div className="text-lg">{`${requestFailedReason}`}</div>
								</div>
								)}
							<form
								ref={formRef}
								className="flex flex-row items-center rounded-md p-2"
								onKeyDown={(e) => { if (e.key === 'Enter' && !e.shiftKey) onSubmit(e) }}

								onSubmit={(e) => {
									console.log('submit!')
									e.preventDefault();
									onSubmit(e)
								}}>
								{/* input */}

								<textarea
									onChange={(e) => { setInstructions(e.target.value) }}
									className="w-full p-2 leading-tight resize-none max-h-[50vh] overflow-hidden bg-transparent border-none !outline-none"
									placeholder="Ctrl+L to select"
									rows={1}
									onInput={e => { e.currentTarget.style.height = 'auto'; e.currentTarget.style.height = e.currentTarget.scrollHeight + 'px' }} // Adjust height dynamically
								/>
								{/* submit button */}
								{isLoading ?
									<button
										onClick={onStop}
										className="btn btn-primary rounded-r-lg max-h-10 p-2"
										type='button'
									>Stop</button>
									: <button
										className="btn btn-primary font-bold size-8 flex justify-center items-center rounded-full p-2 max-h-10"
										disabled={!instructions}
										type='submit'
									>
										<svg xmlns="http://www.w3.org/2000/svg" width="24" height="24" viewBox="0 0 24 24" fill="none" stroke="currentColor" strokeWidth="2" strokeLinecap="round" strokeLinejoin="round">
											<line x1="12" y1="19" x2="12" y2="5"></line>
											<polyline points="5 12 12 5 19 12"></polyline>
										</svg>
									</button>
								}
							</form>
						</div>
					</div>
				</div>
			</div>
=======
			<SidebarChat setIsThreadSelectorOpen={setIsThreadSelectorOpen} />
>>>>>>> 6dfab6d0
		</div>

	</>

}

export default Sidebar<|MERGE_RESOLUTION|>--- conflicted
+++ resolved
@@ -27,72 +27,7 @@
 		}
 		window.addEventListener('message', listener);
 		return () => { window.removeEventListener('message', listener) }
-<<<<<<< HEAD
-	}, [files, selection, startNewThread, currentThread])
-
-
-	const formRef = useRef<HTMLFormElement | null>(null)
-	const onSubmit = async (e: FormEvent<HTMLFormElement>) => {
-
-		e.preventDefault()
-		if (isLoading) return
-
-		// Reset any error messages from previous submit
-		setRequestFailed(false)
-		setRequestFailedReason('')
-
-		setIsLoading(true)
-		setInstructions('');
-		formRef.current?.reset(); // reset the form's text
-		setSelection(null)
-		setFiles([])
-
-		// request file content from vscode and await response
-		getVSCodeAPI().postMessage({ type: 'requestFiles', filepaths: files })
-		const relevantFiles = await awaitVSCodeResponse('files')
-
-		// add message to chat history
-		const content = userInstructionsStr(instructions, relevantFiles.files, selection)
-		// console.log('prompt:\n', content)
-		const newHistoryElt: ChatMessage = { role: 'user', content, displayContent: instructions, selection, files }
-		addMessageToHistory(newHistoryElt)
-
-		// send message to LLM
-		let { abort } = sendLLMMessage({
-			messages: [...(currentThread?.messages ?? []).map(m => ({ role: m.role, content: m.content })), { role: 'user', content }],
-			onText: (newText, fullText) => setMessageStream(fullText),
-			onFinalMessage: (content) => {
-				// add assistant's message to chat history, and clear selection
-				const newHistoryElt: ChatMessage = { role: 'assistant', content, displayContent: content, }
-				addMessageToHistory(newHistoryElt)
-
-				// clear selection
-				setMessageStream('')
-				setIsLoading(false)
-			},
-			onError: (message) => { onStop(); setRequestFailed(true); setRequestFailedReason(message)},
-			apiConfig: apiConfig
-		})
-		abortFnRef.current = abort
-
-	}
-
-	const onStop = useCallback(() => {
-		// abort claude
-		abortFnRef.current?.()
-
-		// if messageStream was not empty, add it to the history
-		const llmContent = messageStream || '(canceled)'
-		const newHistoryElt: ChatMessage = { role: 'assistant', displayContent: messageStream, content: llmContent }
-		addMessageToHistory(newHistoryElt)
-
-		setMessageStream('')
-		setIsLoading(false)
-
-	}, [addMessageToHistory, messageStream])
-=======
 	}, [])
->>>>>>> 6dfab6d0
 
 
 	return <>
@@ -103,76 +38,7 @@
 				</div>
 			)}
 
-<<<<<<< HEAD
-					<div className="relative">
-						<div className="input">
-							{/* selection */}
-							{(files.length || selection?.selectionStr) && <div className="p-2 pb-0 space-y-2">
-								{/* selected files */}
-								<SelectedFiles files={files} setFiles={setFiles} />
-								{/* selected code */}
-								{!!selection?.selectionStr && (
-									<BlockCode className="rounded bg-vscode-sidebar-bg" text={selection.selectionStr} toolbar={(
-										<button
-											onClick={clearSelection}
-											className="btn btn-secondary btn-sm border border-vscode-input-border rounded"
-										>
-											Remove
-										</button>
-									)} />
-								)}
-							</div>}
-							{/* error message */}
-							{requestFailed && (
-								<div className="bg-gray-800 text-red-500 text-center p-4 mb-4 rounded-md shadow-md">
-									<div className="text-lg">{`${requestFailedReason}`}</div>
-								</div>
-								)}
-							<form
-								ref={formRef}
-								className="flex flex-row items-center rounded-md p-2"
-								onKeyDown={(e) => { if (e.key === 'Enter' && !e.shiftKey) onSubmit(e) }}
-
-								onSubmit={(e) => {
-									console.log('submit!')
-									e.preventDefault();
-									onSubmit(e)
-								}}>
-								{/* input */}
-
-								<textarea
-									onChange={(e) => { setInstructions(e.target.value) }}
-									className="w-full p-2 leading-tight resize-none max-h-[50vh] overflow-hidden bg-transparent border-none !outline-none"
-									placeholder="Ctrl+L to select"
-									rows={1}
-									onInput={e => { e.currentTarget.style.height = 'auto'; e.currentTarget.style.height = e.currentTarget.scrollHeight + 'px' }} // Adjust height dynamically
-								/>
-								{/* submit button */}
-								{isLoading ?
-									<button
-										onClick={onStop}
-										className="btn btn-primary rounded-r-lg max-h-10 p-2"
-										type='button'
-									>Stop</button>
-									: <button
-										className="btn btn-primary font-bold size-8 flex justify-center items-center rounded-full p-2 max-h-10"
-										disabled={!instructions}
-										type='submit'
-									>
-										<svg xmlns="http://www.w3.org/2000/svg" width="24" height="24" viewBox="0 0 24 24" fill="none" stroke="currentColor" strokeWidth="2" strokeLinecap="round" strokeLinejoin="round">
-											<line x1="12" y1="19" x2="12" y2="5"></line>
-											<polyline points="5 12 12 5 19 12"></polyline>
-										</svg>
-									</button>
-								}
-							</form>
-						</div>
-					</div>
-				</div>
-			</div>
-=======
 			<SidebarChat setIsThreadSelectorOpen={setIsThreadSelectorOpen} />
->>>>>>> 6dfab6d0
 		</div>
 
 	</>
