/* eslint-disable no-mixed-spaces-and-tabs */
import React, {
	useState,
	ChangeEvent,
	useEffect,
	useRef,
	useCallback,
	FormEvent,
} from "react";
import {
	ApiConfig,
	LLMMessage,
	sendLLMMessage,
} from "../common/sendLLMMessage";
import { Command, File, Selection, WebviewMessage } from "../shared_types";
import {
	awaitVSCodeResponse,
	getVSCodeAPI,
	resolveAwaitingVSCodeResponse,
} from "./getVscodeApi";

import { marked } from "marked";
import MarkdownRender, { BlockCode } from "./MarkdownRender";

import * as vscode from "vscode";

const filesStr = (fullFiles: File[]) => {
	return fullFiles
		.map(
			({ filepath, content }) =>
				`
${filepath.fsPath}
\`\`\`
${content}
\`\`\``
		)
		.join("\n");
};

const userInstructionsStr = (
	instructions: string,
	files: File[],
	selection: Selection | null
) => {
	return `
${filesStr(files)}

${!selection
			? ""
			: `
I am currently selecting this code:
\`\`\`${selection.selectionStr}\`\`\`
`
		}

Please edit the code following these instructions:
${instructions}

If you make a change, rewrite the entire file.
`; // TODO don't rewrite the whole file on prompt, instead rewrite it when click Apply
<<<<<<< HEAD
};

const FilesSelector = ({
	files,
	setFiles,
}: {
	files: vscode.Uri[];
	setFiles: (files: vscode.Uri[]) => void;
}) => {
	return (
		files.length !== 0 && (
			<div className="text-xs my-2">
				Include files:
				{files.map((filename, i) => (
					<div key={i} className="flex">
						{/* X button on a file */}
						<button
							type="button"
							onClick={() => {
								let file_index = files.indexOf(filename);
								setFiles(files.filter((_, index) => index !== file_index));
							}}
						>
							-{" "}
							<span className="text-gray-500">
								{getBasename(filename.fsPath)}
							</span>
						</button>
					</div>
				))}
=======
}


const FilesSelector = ({ files, setFiles }: { files: vscode.Uri[], setFiles: (files: vscode.Uri[]) => void }) => {
	return files.length !== 0 && <div className='my-2'>
		Include files:
		{files.map((filename, i) =>
			<div key={i} className='flex'>
				{/* X button on a file */}
				<button type='button' onClick={() => {
					let file_index = files.indexOf(filename)
					setFiles([...files.slice(0, file_index), ...files.slice(file_index + 1, Infinity)])
				}}>
					-{' '}<span className='text-gray-500'>{getBasename(filename.fsPath)}</span>
				</button>
>>>>>>> ab520074
			</div>
		)
	);
};

const IncludedFiles = ({ files }: { files: vscode.Uri[] }) => {
<<<<<<< HEAD
	return (
		files.length !== 0 && (
			<div className="my-2">
				{files.map((filename, i) => (
					<div key={i} className="flex">
						<button
							type="button"
							className="btn btn-secondary pointer-events-none"
							onClick={() => {
								// TODO redirect to the document filename.fsPath, when add this remove pointer-events-none
							}}
						>
							-{" "}
							<span className="text-gray-100">
								{getBasename(filename.fsPath)}
							</span>
						</button>
					</div>
				))}
=======
	return files.length !== 0 && <div className='text-xs my-2'>
		{files.map((filename, i) =>
			<div key={i} className='flex'>
				<button type='button'
					className='btn btn-secondary pointer-events-none'
					onClick={() => {
						// TODO redirect to the document filename.fsPath, when add this remove pointer-events-none
					}}>
					-{' '}<span className='text-gray-100'>{getBasename(filename.fsPath)}</span>
				</button>
>>>>>>> ab520074
			</div>
		)
	);
};

const ChatBubble = ({ chatMessage }: { chatMessage: ChatMessage }) => {
	const role = chatMessage.role;
	const children = chatMessage.displayContent;

	if (!children) return null;

	let chatbubbleContents: React.ReactNode;

	if (role === "user") {
		chatbubbleContents = (
			<>
				<IncludedFiles files={chatMessage.files} />
				{chatMessage.selection?.selectionStr && (
					<BlockCode
						text={chatMessage.selection.selectionStr}
						disableApplyButton={true}
					/>
				)}
				{children}
			</>
		);
	} else if (role === "assistant") {
		const tokens = marked.lexer(children); // https://marked.js.org/using_pro#renderer
		chatbubbleContents = <MarkdownRender tokens={tokens} />; // sectionsHTML
	}

<<<<<<< HEAD
	return (
		<div className={`mb-4 ${role === "user" ? "text-right" : "text-left"}`}>
			<div
				className={`inline-block p-2 rounded-lg space-y-2 ${role === "user" ? "bg-vscode-input-bg text-vscode-input-fg" : ""
					} max-w-full`}
			>
				{chatbubbleContents}
			</div>
=======

	return <div className={`${role === 'user' ? 'text-right' : 'text-left'}`}>
		<div className={`inline-block p-2 rounded-lg space-y-2 ${role === 'user' ? 'bg-vscode-input-bg text-vscode-input-fg' : ''} max-w-full`}>
			{chatbubbleContents}
>>>>>>> ab520074
		</div>
	);
};

const getBasename = (pathStr: string) => {
	// "unixify" path
	pathStr = pathStr.replace(/[/\\]+/g, "/"); // replace any / or \ or \\ with /
	const parts = pathStr.split("/"); // split on /
	return parts[parts.length - 1];
};

type ChatMessage =
	| {
		role: "user";
		content: string; // content sent to the llm
		displayContent: string; // content displayed to user
		selection: Selection | null; // the user's selection
		files: vscode.Uri[]; // the files sent in the message
	}
	| {
		role: "assistant";
		content: string; // content received from LLM
		displayContent: string; // content displayed to user (this is the same as content for now)
	};

// const [stateRef, setState] = useInstantState(initVal)
// setState instantly changes the value of stateRef instead of having to wait until the next render

const useInstantState = <T,>(initVal: T) => {
	const stateRef = useRef<T>(initVal);
	const [_, setS] = useState<T>(initVal);
	const setState = useCallback((newVal: T) => {
		setS(newVal);
		stateRef.current = newVal;
	}, []);
	return [stateRef as React.RefObject<T>, setState] as const; // make s.current readonly - setState handles all changes
};

const Sidebar = () => {
	// state of current message
	const [selection, setSelection] = useState<Selection | null>(null); // the code the user is selecting
	const [files, setFiles] = useState<vscode.Uri[]>([]); // the names of the files in the chat
	const [instructions, setInstructions] = useState(""); // the user's instructions

	// state of chat
	const [chatMessageHistory, setChatHistory] = useState<ChatMessage[]>([]);
	const [messageStream, setMessageStream] = useState("");
	const [isLoading, setIsLoading] = useState(false);
	const [isDisabled, setIsDisabled] = useState(false);
	const [errorShown, setErrorShown] = useState(false);


	const abortFnRef = useRef<(() => void) | null>(null);

	const [apiConfig, setApiConfig] = useState<ApiConfig | null>(null);

	const checkApiConfig = (apiConfig: ApiConfig) => {
		if (
			(apiConfig.anthropic.apikey === "" &&
				apiConfig.greptile.apikey === "" &&
				apiConfig.openai.apikey === "" &&
				(apiConfig.ollama.endpoint === "" ||
				apiConfig.ollama.model === "")) ||
				apiConfig.whichApi === ""
		) {
			setIsDisabled(true);
		} else {
			setIsDisabled(false);
		}

	}

	// get Api Config on mount
	useEffect(() => {
		getVSCodeAPI().postMessage({ type: "getApiConfig" });
	}, []);

	// Receive messages from the extension
	useEffect(() => {
		const listener = (event: MessageEvent) => {
			const m = event.data as WebviewMessage;
			// resolve any awaiting promises
			// eg. it will resolve the promise below for `await VSCodeResponse('files')`
			resolveAwaitingVSCodeResponse(m);

			// if user pressed ctrl+l, add their selection to the sidebar
			if (m.type === "ctrl+l") {
				if (isDisabled) {
					getVSCodeAPI().postMessage({
						type: "displayError",
						message: "Required API keys are not set.",
					});
					return;
				}
				setSelection(m.selection);

				const filepath = m.selection.filePath;

				// add file if it's not a duplicate
				if (!files.find((f) => f.fsPath === filepath.fsPath))
					setFiles((files) => [...files, filepath]);
			}
			// when get apiConfig, set
			else if (m.type === "apiConfig") {
				setApiConfig(m.apiConfig);
				checkApiConfig(m.apiConfig);
			}
		};
		window.addEventListener("message", listener);
		return () => {
			window.removeEventListener("message", listener);
		};
	}, [files, selection, isDisabled]);

	const formRef = useRef<HTMLFormElement | null>(null);
	const onSubmit = async (e: FormEvent<HTMLFormElement>) => {
		e.preventDefault();
		if (isLoading || isDisabled) return;

		setIsLoading(true);
		setInstructions("");
		formRef.current?.reset(); // reset the form's text
		setSelection(null);
		setFiles([]);

		// request file content from vscode and await response
		getVSCodeAPI().postMessage({ type: "requestFiles", filepaths: files });
		const relevantFiles = await awaitVSCodeResponse("files");

		// add message to chat history
		const content = userInstructionsStr(
			instructions,
			relevantFiles.files,
			selection
		);
		// console.log('prompt:\n', content)
		const newHistoryElt: ChatMessage = {
			role: "user",
			content,
			displayContent: instructions,
			selection,
			files,
		};
		setChatHistory((chatMessageHistory) => [
			...chatMessageHistory,
			newHistoryElt,
		]);

		// send message to claude
		let { abort } = sendLLMMessage({
			messages: [
				...chatMessageHistory.map((m) => ({
					role: m.role,
					content: m.content,
				})),
				{ role: "user", content },
			],
			onText: (newText, fullText) => setMessageStream(fullText),
			onFinalMessage: (content) => {
				// add assistant's message to chat history
				const newHistoryElt: ChatMessage = {
					role: "assistant",
					content,
					displayContent: content,
				};
				setChatHistory((chatMessageHistory) => [
					...chatMessageHistory,
					newHistoryElt,
				]);

				// clear selection
				setMessageStream("");
				setIsLoading(false);
			},
			apiConfig: apiConfig,
		});

		abortFnRef.current = abort;
	};

	const onStop = useCallback(() => {
		// abort claude
		abortFnRef.current?.();

		// if messageStream was not empty, add it to the history
		const llmContent = messageStream || "(canceled)";
		const newHistoryElt: ChatMessage = {
			role: "assistant",
			displayContent: messageStream,
			content: llmContent,
		};
		setChatHistory((chatMessageHistory) => [
			...chatMessageHistory,
			newHistoryElt,
		]);

		setMessageStream("");
		setIsLoading(false);
	}, [messageStream]);

	//Clear code selection
	const clearSelection = () => {
		setSelection(null);
	};

<<<<<<< HEAD
	return (
		<>
			<div
				className={`flex flex-col h-screen w-full ${isDisabled ? 'no-select' : ''}`}

			>
				<div className="overflow-y-auto overflow-x-hidden space-y-4">
					{/* previous messages */}
					{chatMessageHistory.map((message, i) => (
						<ChatBubble key={i} chatMessage={message} />
					))}
					{/* message stream */}
					<ChatBubble
						chatMessage={{
							role: "assistant",
							content: messageStream,
							displayContent: messageStream,
						}}
					/>
				</div>
				{/* chatbar */}
				<div className="shrink-0 py-4">
					{/* selection */}
					<div className="text-left">
						{/* selected files */}
						<FilesSelector files={files} setFiles={setFiles} />
						{/* selected code */}
						{!selection?.selectionStr ? null : (
=======
	return <>
		<div className="flex flex-col h-screen w-full">
			<div className="overflow-y-auto overflow-x-hidden space-y-4">
				{/* previous messages */}
				{chatMessageHistory.map((message, i) =>
					<ChatBubble key={i} chatMessage={message} />
				)}
				{/* message stream */}
				<ChatBubble chatMessage={{ role: 'assistant', content: messageStream, displayContent: messageStream }} />
			</div>
			{/* chatbar */}
			<div className="shrink-0 py-4">
				{/* selection */}
				<div className="text-left">
					{/* selected files */}
					<FilesSelector files={files} setFiles={setFiles} />
					{/* selected code */}
					{!selection?.selectionStr ? null
						: (
>>>>>>> ab520074
							<div className="relative">
								<button
									onClick={clearSelection}
									className="absolute top-2 right-2 text-white hover:text-gray-300 z-10"
								>
									X
								</button>
								<BlockCode
									text={selection.selectionStr}
									disableApplyButton={true}
								/>
							</div>
						)}
					</div>
					<form
						ref={formRef}
						className="flex flex-row items-center rounded-md p-2 input"
						onKeyDown={(e) => {
							if (e.key === "Enter" && !e.shiftKey) onSubmit(e);
						}}
						onSubmit={(e) => {
							console.log("submit!");
							e.preventDefault();
							onSubmit(e);
						}}
					>
						{/* input */}

						<textarea
							onChange={(e) => {
								setInstructions(e.target.value);
							}}
							className="w-full p-2 leading-tight resize-none max-h-[50vh] overflow-hidden bg-transparent border-none !outline-none"
							style={{ outline: "0px solid" }}
							placeholder="Ctrl+L to select"
							rows={1}
							onInput={(e) => {
								e.currentTarget.style.height = "auto";
								e.currentTarget.style.height =
									e.currentTarget.scrollHeight + "px";
							}} // Adjust height dynamically
						/>
						{/* submit button */}
						{isLoading ? (
							<button
								onClick={onStop}
								className="btn btn-primary rounded-r-lg max-h-10 p-2"
								type="button"
							>
								Stop
							</button>
						) : (
							<button
								className="btn btn-primary font-bold size-8 flex justify-center items-center rounded-full p-2 max-h-10"
								disabled={!instructions}
								type="submit"
							>
								<svg
									xmlns="http://www.w3.org/2000/svg"
									width="24"
									height="24"
									viewBox="0 0 24 24"
									fill="none"
									stroke="currentColor"
									strokeWidth="2"
									strokeLinecap="round"
									strokeLinejoin="round"
								>
									<line x1="12" y1="19" x2="12" y2="5"></line>
									<polyline points="5 12 12 5 19 12"></polyline>
								</svg>
							</button>
						)}
					</form>
				</div>
<<<<<<< HEAD
				{/* Red overlay when isDisabled is true */}
				{isDisabled && (
					<div className="absolute top-0 left-0 w-full h-full bg-gray-500 opacity-10 pointer-events-none" />
				)}
=======
				<form
					ref={formRef}
					className="flex flex-row items-center rounded-md p-2 input"
					onKeyDown={(e) => { if (e.key === 'Enter' && !e.shiftKey) onSubmit(e) }}

					onSubmit={(e) => {
						console.log('submit!')
						e.preventDefault();
						onSubmit(e)
					}}>
					{/* input */}

					<textarea
						onChange={(e) => { setInstructions(e.target.value) }}
						className="w-full p-2 leading-tight resize-none max-h-[50vh] overflow-hidden bg-transparent border-none !outline-none"
						placeholder="Ctrl+L to select"
						rows={1}
						onInput={e => { e.currentTarget.style.height = 'auto'; e.currentTarget.style.height = e.currentTarget.scrollHeight + 'px' }} // Adjust height dynamically
					/>
					{/* submit button */}
					{isLoading ?
						<button
							onClick={onStop}
							className="btn btn-primary rounded-r-lg max-h-10 p-2"
							type='button'
						>Stop</button>
						: <button
							className="btn btn-primary font-bold size-8 flex justify-center items-center rounded-full p-2 max-h-10"
							disabled={!instructions}
							type='submit'
						>
							<svg xmlns="http://www.w3.org/2000/svg" width="24" height="24" viewBox="0 0 24 24" fill="none" stroke="currentColor" strokeWidth="2" strokeLinecap="round" strokeLinejoin="round">
								<line x1="12" y1="19" x2="12" y2="5"></line>
								<polyline points="5 12 12 5 19 12"></polyline>
							</svg>
						</button>
					}
				</form>
>>>>>>> ab520074
			</div>
		</>
	);
};

export default Sidebar;<|MERGE_RESOLUTION|>--- conflicted
+++ resolved
@@ -58,38 +58,6 @@
 
 If you make a change, rewrite the entire file.
 `; // TODO don't rewrite the whole file on prompt, instead rewrite it when click Apply
-<<<<<<< HEAD
-};
-
-const FilesSelector = ({
-	files,
-	setFiles,
-}: {
-	files: vscode.Uri[];
-	setFiles: (files: vscode.Uri[]) => void;
-}) => {
-	return (
-		files.length !== 0 && (
-			<div className="text-xs my-2">
-				Include files:
-				{files.map((filename, i) => (
-					<div key={i} className="flex">
-						{/* X button on a file */}
-						<button
-							type="button"
-							onClick={() => {
-								let file_index = files.indexOf(filename);
-								setFiles(files.filter((_, index) => index !== file_index));
-							}}
-						>
-							-{" "}
-							<span className="text-gray-500">
-								{getBasename(filename.fsPath)}
-							</span>
-						</button>
-					</div>
-				))}
-=======
 }
 
 
@@ -105,34 +73,12 @@
 				}}>
 					-{' '}<span className='text-gray-500'>{getBasename(filename.fsPath)}</span>
 				</button>
->>>>>>> ab520074
 			</div>
 		)
 	);
 };
 
 const IncludedFiles = ({ files }: { files: vscode.Uri[] }) => {
-<<<<<<< HEAD
-	return (
-		files.length !== 0 && (
-			<div className="my-2">
-				{files.map((filename, i) => (
-					<div key={i} className="flex">
-						<button
-							type="button"
-							className="btn btn-secondary pointer-events-none"
-							onClick={() => {
-								// TODO redirect to the document filename.fsPath, when add this remove pointer-events-none
-							}}
-						>
-							-{" "}
-							<span className="text-gray-100">
-								{getBasename(filename.fsPath)}
-							</span>
-						</button>
-					</div>
-				))}
-=======
 	return files.length !== 0 && <div className='text-xs my-2'>
 		{files.map((filename, i) =>
 			<div key={i} className='flex'>
@@ -143,7 +89,6 @@
 					}}>
 					-{' '}<span className='text-gray-100'>{getBasename(filename.fsPath)}</span>
 				</button>
->>>>>>> ab520074
 			</div>
 		)
 	);
@@ -175,21 +120,9 @@
 		chatbubbleContents = <MarkdownRender tokens={tokens} />; // sectionsHTML
 	}
 
-<<<<<<< HEAD
-	return (
-		<div className={`mb-4 ${role === "user" ? "text-right" : "text-left"}`}>
-			<div
-				className={`inline-block p-2 rounded-lg space-y-2 ${role === "user" ? "bg-vscode-input-bg text-vscode-input-fg" : ""
-					} max-w-full`}
-			>
-				{chatbubbleContents}
-			</div>
-=======
-
 	return <div className={`${role === 'user' ? 'text-right' : 'text-left'}`}>
 		<div className={`inline-block p-2 rounded-lg space-y-2 ${role === 'user' ? 'bg-vscode-input-bg text-vscode-input-fg' : ''} max-w-full`}>
 			{chatbubbleContents}
->>>>>>> ab520074
 		</div>
 	);
 };
@@ -395,7 +328,6 @@
 		setSelection(null);
 	};
 
-<<<<<<< HEAD
 	return (
 		<>
 			<div
@@ -424,27 +356,6 @@
 						<FilesSelector files={files} setFiles={setFiles} />
 						{/* selected code */}
 						{!selection?.selectionStr ? null : (
-=======
-	return <>
-		<div className="flex flex-col h-screen w-full">
-			<div className="overflow-y-auto overflow-x-hidden space-y-4">
-				{/* previous messages */}
-				{chatMessageHistory.map((message, i) =>
-					<ChatBubble key={i} chatMessage={message} />
-				)}
-				{/* message stream */}
-				<ChatBubble chatMessage={{ role: 'assistant', content: messageStream, displayContent: messageStream }} />
-			</div>
-			{/* chatbar */}
-			<div className="shrink-0 py-4">
-				{/* selection */}
-				<div className="text-left">
-					{/* selected files */}
-					<FilesSelector files={files} setFiles={setFiles} />
-					{/* selected code */}
-					{!selection?.selectionStr ? null
-						: (
->>>>>>> ab520074
 							<div className="relative">
 								<button
 									onClick={clearSelection}
@@ -520,12 +431,10 @@
 						)}
 					</form>
 				</div>
-<<<<<<< HEAD
-				{/* Red overlay when isDisabled is true */}
+
 				{isDisabled && (
 					<div className="absolute top-0 left-0 w-full h-full bg-gray-500 opacity-10 pointer-events-none" />
 				)}
-=======
 				<form
 					ref={formRef}
 					className="flex flex-row items-center rounded-md p-2 input"
@@ -536,7 +445,6 @@
 						e.preventDefault();
 						onSubmit(e)
 					}}>
-					{/* input */}
 
 					<textarea
 						onChange={(e) => { setInstructions(e.target.value) }}
@@ -545,7 +453,6 @@
 						rows={1}
 						onInput={e => { e.currentTarget.style.height = 'auto'; e.currentTarget.style.height = e.currentTarget.scrollHeight + 'px' }} // Adjust height dynamically
 					/>
-					{/* submit button */}
 					{isLoading ?
 						<button
 							onClick={onStop}
@@ -564,7 +471,6 @@
 						</button>
 					}
 				</form>
->>>>>>> ab520074
 			</div>
 		</>
 	);
